package streams.workshop

import zio._
import zio.stream._
import org.apache.kafka.common.serialization.StringSerializer
import org.apache.kafka.clients.producer.KafkaProducer
import org.apache.kafka.clients.producer.ProducerRecord

import java.nio.file.Path

object Sinks {
  // 1. Extract the first element of this stream using runHead.
  val head = ZStream.unwrap(Random.nextInt.map(ZStream.range(0, _))).runHead

  // 2. Extract the last element of this stream using runLast.
  val last = ZStream.unwrap(Random.nextInt.map(ZStream.range(0, _))).runLast

  // 3. Parse the CSV file at the root of the repository into its header line
  // and a stream that represents the rest of the lines. Use `ZStream#peel`.
  val peel = ZStream
    .fromPath(Path.of("DDOG.csv"))
    .via(ZPipeline.utf8Decode >>> ZPipeline.splitLines)
    .peel(ZSink.head[String])

  // 4. Transduce the bytes read from a file into lines and print them out;
  // sum the amount of bytes that were read from the file and print that out
  // when the stream ends.
  // Use: ZStream#tap for writing, ZSink.count+contramap for summing
  val sumBytes = ZStream.fromFile(???) ?

  // 5. Use ZSink.managed to wrap a Kafka producer and write every line
  // from a file to a topic.
  def producer: ZStream[Any, Throwable, KafkaProducer[String, String]] = {
    val props = new java.util.Properties
    props.put("bootstrap.server", "localhost:9092")
<<<<<<< HEAD
    ZStream.acquireReleaseWith(ZIO.attempt(new KafkaProducer(props, new StringSerializer, new StringSerializer)))(
      kafka => ZIO.attempt(kafka.close()).orDie
    )
=======
    Scope.acquireReleaseAttemptWith(new KafkaProducer(props, new StringSerializer, new StringSerializer))(_.close())
>>>>>>> 585ba0ce
  }

  def toProducerRecord(topic: String, value: String): ProducerRecord[String, String] =
    new ProducerRecord[String, String](topic, value)

  def pipeFileToTopic(file: String, topic: String) = ???

  // 6. Combine the sink from `sumBytes` and the sink from `pipeFileToTopic` into
  // a single sink that both writes to Kafka and counts how many bytes were written
  // using `zipParRight`.

  // 7. Use ZSink.fold to sample 10 random elements from the stream, and then switch
  // to ZSink.collectAllToSet to gather the rest of the elements of the stream.
  val sequencedSinks = ZStream.repeatZIO(Random.shuffle(List("a", "b", "c", "d")).map(_.head))

  // 8. Use ZSink.fromOutputStream, GZIPOutputStream and ZStream.fromFile to compress a file.
  def compressFile(filename: String) = ???
}<|MERGE_RESOLUTION|>--- conflicted
+++ resolved
@@ -33,13 +33,7 @@
   def producer: ZStream[Any, Throwable, KafkaProducer[String, String]] = {
     val props = new java.util.Properties
     props.put("bootstrap.server", "localhost:9092")
-<<<<<<< HEAD
-    ZStream.acquireReleaseWith(ZIO.attempt(new KafkaProducer(props, new StringSerializer, new StringSerializer)))(
-      kafka => ZIO.attempt(kafka.close()).orDie
-    )
-=======
     Scope.acquireReleaseAttemptWith(new KafkaProducer(props, new StringSerializer, new StringSerializer))(_.close())
->>>>>>> 585ba0ce
   }
 
   def toProducerRecord(topic: String, value: String): ProducerRecord[String, String] =
